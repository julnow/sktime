--- conflicted
+++ resolved
@@ -70,11 +70,8 @@
 )
 from sktime.forecasting.base import BaseForecaster
 from sktime.forecasting.model_selection._split import BaseSplitter
-<<<<<<< HEAD
-=======
 from sktime.networks.base import BaseDeepNetwork
 from sktime.param_est.base import BaseParamFitter
->>>>>>> 01b93245
 from sktime.performance_metrics.base import BaseMetric
 from sktime.regression.base import BaseRegressor
 from sktime.transformations.base import (
@@ -94,11 +91,8 @@
     ("early_classifier", BaseEarlyClassifier, "early time series classifier"),
     ("forecaster", BaseForecaster, "forecaster"),
     ("metric", BaseMetric, "performance metric"),
-<<<<<<< HEAD
-=======
     ("network", BaseDeepNetwork, "deep learning network"),
     ("param_est", BaseParamFitter, "parameter fitting estimator"),
->>>>>>> 01b93245
     ("regressor", BaseRegressor, "time series regressor"),
     ("series-annotator", BaseSeriesAnnotator, "time series annotator"),
     ("splitter", BaseSplitter, "time series splitter"),
