--- conflicted
+++ resolved
@@ -295,13 +295,8 @@
         return X
 
     @property
-<<<<<<< HEAD
     def feature_importances_(self, normalise_time_points=False):
-        """Compute feature importances for time series forest"""
-=======
-    def feature_importances_(self):
         """Compute feature importances for time series forest."""
->>>>>>> 1e1f4a1d
         # assumes particular structure of clf,
         # with each tree consisting of a particular pipeline,
         # as in modular tsf
