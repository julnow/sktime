--- conflicted
+++ resolved
@@ -289,17 +289,6 @@
 
         if _check_soft_dependencies("numba", severity="none"):
             from sktime.regression.distance_based import KNeighborsTimeSeriesRegressor
-<<<<<<< HEAD
-
-            c = KNeighborsTimeSeriesRegressor()
-
-            # construct without names
-            params2 = {"transformers": [t1, t2], "regressor": c}
-            return [params1, params2]
-        else:
-            return params1
-=======
->>>>>>> d94fbf77
 
             c = KNeighborsTimeSeriesRegressor()
 
